#
# Build stage: builds the dlx binary
#

FROM golang:1.10-alpine3.7 as builder

RUN apk --update --no-cache add \
<<<<<<< HEAD
git \
gcc \
musl-dev
=======
    git \
    gcc \
    musl-dev
>>>>>>> c75791aa

WORKDIR /go/src/github.com/v3io/app_resourcescaler

COPY . .

<<<<<<< HEAD
RUN go get github.com/v3io/scaler-types
=======
RUN go get github.com/v3io/scaler-types \
    && cd $GOPATH/src/github.com/v3io/scaler-types \
    && git checkout v1.0.0 \
    && cd /go/src/github.com/v3io/app_resourcescaler
>>>>>>> c75791aa

RUN mkdir -p /home/app_resourcescaler/bin \
        && GOOS=linux GOARCH=amd64 go build -buildmode=plugin -a -installsuffix cgo -ldflags="-s -w" \
        -o /home/app_resourcescaler/plugins/plugin.so ./resourcescaler.go \
        && rm -rf /go/src/github.com/v3io/app_resourcescaler

FROM alpine:3.7

WORKDIR /home/app_resourcescaler

ENV PATH=/home/app_resourcescaler:$PATH

COPY --from=builder /home/app_resourcescaler/plugins/plugin.so /home/app_resourcescaler/plugins/plugin.so
<<<<<<< HEAD
COPY --from=quay.io/v3io/dlx:v0.1.0 /home/v3io/bin/dlx /home/app_resourcescaler/dlx
=======
COPY --from=quay.io/v3io/dlx:v0.0.1 /home/v3io/bin/dlx /home/app_resourcescaler/dlx
>>>>>>> c75791aa

CMD ["dlx"]<|MERGE_RESOLUTION|>--- conflicted
+++ resolved
@@ -5,28 +5,18 @@
 FROM golang:1.10-alpine3.7 as builder
 
 RUN apk --update --no-cache add \
-<<<<<<< HEAD
-git \
-gcc \
-musl-dev
-=======
     git \
     gcc \
     musl-dev
->>>>>>> c75791aa
 
 WORKDIR /go/src/github.com/v3io/app_resourcescaler
 
 COPY . .
 
-<<<<<<< HEAD
-RUN go get github.com/v3io/scaler-types
-=======
 RUN go get github.com/v3io/scaler-types \
     && cd $GOPATH/src/github.com/v3io/scaler-types \
-    && git checkout v1.0.0 \
+    && git checkout v1.1.0 \
     && cd /go/src/github.com/v3io/app_resourcescaler
->>>>>>> c75791aa
 
 RUN mkdir -p /home/app_resourcescaler/bin \
         && GOOS=linux GOARCH=amd64 go build -buildmode=plugin -a -installsuffix cgo -ldflags="-s -w" \
@@ -40,10 +30,6 @@
 ENV PATH=/home/app_resourcescaler:$PATH
 
 COPY --from=builder /home/app_resourcescaler/plugins/plugin.so /home/app_resourcescaler/plugins/plugin.so
-<<<<<<< HEAD
 COPY --from=quay.io/v3io/dlx:v0.1.0 /home/v3io/bin/dlx /home/app_resourcescaler/dlx
-=======
-COPY --from=quay.io/v3io/dlx:v0.0.1 /home/v3io/bin/dlx /home/app_resourcescaler/dlx
->>>>>>> c75791aa
 
 CMD ["dlx"]